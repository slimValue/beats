--- conflicted
+++ resolved
@@ -150,14 +150,9 @@
 - Preserve annotations in a kubernetes namespace metadata {pull}27045[27045]
 - Allow conditional processing in `decode_xml` and `decode_xml_wineventlog`. {pull}27159[27159]
 - Fix build constraint that caused issues with doc builds. {pull}27381[27381]
-- Beats dashboards use custom index when `setup.dashboards.index` is set. {issue}21232[21232] {pull}27901[27901]
-- Fix handling of float data types within processors. {issue}28279[28279] {pull}28280[28280]
 - Allow `clone3` syscall in seccomp filters. {pull}28117[28117]
-<<<<<<< HEAD
-=======
 - Remove unnecessary escaping step in dashboard loading, so they can be displayed in Kibana. {pull}28395[28395]
 - Fix handling of float data types within processors. {issue}28279[28279] {pull}28280[28280]
->>>>>>> 6d1909cd
 
 *Auditbeat*
 
